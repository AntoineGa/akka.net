--- conflicted
+++ resolved
@@ -76,8 +76,6 @@
             throw new NotSupportedException("Cannot create a TestProbe from a TestProbe");
         }
 
-<<<<<<< HEAD
-=======
         public void expectMsgType<T>()
         {
             var res = queue.Take();
@@ -93,6 +91,5 @@
             }
             return res;
         }
->>>>>>> e38edb03
     }
 }