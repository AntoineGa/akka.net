--- conflicted
+++ resolved
@@ -55,11 +55,7 @@
             else
             {
                 //TODO: return deploy;
-<<<<<<< HEAD
-                return deploy.WithScope(scope: Deploy.NoScopeGiven);
-=======
                 return deploy;
->>>>>>> a1a850c8
             }
         }
     }
