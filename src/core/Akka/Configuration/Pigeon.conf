﻿
####################################
# Akka Actor Reference Config File #
####################################
 
# This is the reference config file that contains all the default settings.
# Make your edits/overrides in your application.conf.
 
akka {
  # Akka version, checked against the runtime version of Akka.
  version = "0.0.1 Akka"
 
  # Home directory of Akka, modules in the deploy directory will be loaded
  home = ""
 
  # Loggers to register at boot time (akka.event.Logging$DefaultLogger logs
  # to STDOUT)
  loggers = ["Akka.Event.DefaultLogger"]
 
  # Loggers are created and registered synchronously during ActorSystem
  # start-up, and since they are actors, this timeout is used to bound the
  # waiting time
  logger-startup-timeout = 5s
 
  # Log level used by the configured loggers (see "loggers") as soon
  # as they have been started; before that, see "stdout-loglevel"
  # Options: OFF, ERROR, WARNING, INFO, DEBUG
  loglevel = "INFO"
 
  # Log level for the very basic logger activated during AkkaApplication startup
  # Options: OFF, ERROR, WARNING, INFO, DEBUG
  stdout-loglevel = "WARNING"
 
  # Log the complete configuration at INFO level when the actor system is started.
  # This is useful when you are uncertain of what configuration is used.
  log-config-on-start = off
 
  # Log at info level when messages are sent to dead letters.
  # Possible values:
  # on: all dead letters are logged
  # off: no logging of dead letters
  # n: positive integer, number of dead letters that will be logged
  log-dead-letters = 10
 
  # Possibility to turn off logging of dead letters while the actor system
  # is shutting down. Logging is only done when enabled by 'log-dead-letters'
  # setting.
  log-dead-letters-during-shutdown = on
 
  # List FQCN of extensions which shall be loaded at actor system startup.
  # Should be on the format: 'extensions = ["foo", "bar"]' etc.
  # See the Akka Documentation for more info about Extensions
  extensions = []
 
  # Toggles whether threads created by this ActorSystem should be daemons or not
  daemonic = off
 
  # THIS DOES NOT APPLY TO .NET
  #
  # JVM shutdown, System.exit(-1), in case of a fatal error,
  # such as OutOfMemoryError
  #jvm-exit-on-fatal-error = on
 
  actor {
 
    # FQCN of the ActorRefProvider to be used; the below is the built-in default,
    # another one is akka.remote.RemoteActorRefProvider in the akka-remote bundle.
    provider = "Akka.Actor.LocalActorRefProvider"
 
    # The guardian "/user" will use this class to obtain its supervisorStrategy.
    # It needs to be a subclass of akka.actor.SupervisorStrategyConfigurator.
    # In addition to the default there is akka.actor.StoppingSupervisorStrategy.
    guardian-supervisor-strategy = "akka.actor.DefaultSupervisorStrategy"
 
    # Timeout for ActorSystem.actorOf
    creation-timeout = 20s
 
    # Frequency with which stopping actors are prodded in case they had to be
    # removed from their parents
    reaper-interval = 5
 
    # Serializes and deserializes (non-primitive) messages to ensure immutability,
    # this is only intended for testing.
    serialize-messages = off
 
    # Serializes and deserializes creators (in Props) to ensure that they can be
    # sent over the network, this is only intended for testing. Purely local deployments
    # as marked with deploy.scope == LocalScope are exempt from verification.
    serialize-creators = off
 
    # Timeout for send operations to top-level actors which are in the process
    # of being started. This is only relevant if using a bounded mailbox or the
    # CallingThreadDispatcher for a top-level actor.
    unstarted-push-timeout = 10
 

	# THIS DOES NOT APPLY TO .NET
	#
    typed {
      # Default timeout for typed actor methods with non-void return type
      timeout = 5
    }

	inbox {
		inbox-size = 1000,
		default-timeout = 5s
	}
    
    # Mapping between ´deployment.router' short names to fully qualified class names
    router.type-mapping {
		  from-code = "Akka.Routing.NoRouter"
		  round-robin-pool = "Akka.Routing.RoundRobinPool"
		  round-robin-group = "Akka.Routing.RoundRobinGroup"
		  random-pool = "Akka.Routing.RandomPool"
		  random-group = "Akka.Routing.RandomGroup"
		  balancing-pool = "Akka.Routing.BalancingPool"
		  smallest-mailbox-pool = "Akka.Routing.SmallestMailboxPool"
		  broadcast-pool = "Akka.Routing.BroadcastPool"
		  broadcast-group = "Akka.Routing.BroadcastGroup"
		  scatter-gather-pool = "Akka.Routing.ScatterGatherFirstCompletedPool"
		  scatter-gather-group = "Akka.Routing.ScatterGatherFirstCompletedGroup"
		  consistent-hashing-pool = "Akka.Routing.ConsistentHashingPool"
		  consistent-hashing-group = "Akka.Routing.ConsistentHashingGroup"
	}
 
    deployment {
 
      # deployment id pattern - on the format: /parent/child etc.
      default {
      
        # The id of the dispatcher to use for this actor.
        # If undefined or empty the dispatcher specified in code
        # (Props.withDispatcher) is used, or default-dispatcher if not
        # specified at all.
        dispatcher = ""
 
        # The id of the mailbox to use for this actor.
        # If undefined or empty the default mailbox of the configured dispatcher
        # is used or if there is no mailbox configuration the mailbox specified
        # in code (Props.withMailbox) is used.
        # If there is a mailbox defined in the configured dispatcher then that
        # overrides this setting.
        mailbox = ""
 
        # routing (load-balance) scheme to use
        # - available: "from-code", "round-robin", "random", "smallest-mailbox",
        #              "scatter-gather", "broadcast"
        # - or:        Fully qualified class name of the router class.
        #              The class must extend akka.routing.CustomRouterConfig and
        #              have a public constructor with com.typesafe.config.Config
        #              and optional akka.actor.DynamicAccess parameter.
        # - default is "from-code";
        # Whether or not an actor is transformed to a Router is decided in code
        # only (Props.withRouter). The type of router can be overridden in the
        # configuration; specifying "from-code" means that the values specified
        # in the code shall be used.
        # In case of routing, the actors to be routed to can be specified
        # in several ways:
        # - nr-of-instances: will create that many children
        # - routees.paths: will route messages to these paths using ActorSelection,
        #   i.e. will not create children
        # - resizer: dynamically resizable number of routees as specified in
        #   resizer below
        router = "from-code"
 
        # number of children to create in case of a router;
        # this setting is ignored if routees.paths is given
        nr-of-instances = 1
 
        # within is the timeout used for routers containing future calls
        within = 5
 
        # number of virtual nodes per node for consistent-hashing router
        virtual-nodes-factor = 10
 
        routees {
          # Alternatively to giving nr-of-instances you can specify the full
          # paths of those actors which should be routed to. This setting takes
          # precedence over nr-of-instances
          paths = []
        }
        
        # To use a dedicated dispatcher for the routees of the pool you can
        # define the dispatcher configuration inline with the property name 
        # 'pool-dispatcher' in the deployment section of the router.
        # For example:
        # pool-dispatcher {
        #   fork-join-executor.parallelism-min = 5
        #   fork-join-executor.parallelism-max = 5
        # }
 
        # Routers with dynamically resizable number of routees; this feature is
        # enabled by including (parts of) this section in the deployment
        resizer {
        
          enabled = off
 
          # The fewest number of routees the router should ever have.
          lower-bound = 1
 
          # The most number of routees the router should ever have.
          # Must be greater than or equal to lower-bound.
          upper-bound = 10
 
          # Threshold used to evaluate if a routee is considered to be busy
          # (under pressure). Implementation depends on this value (default is 1).
          # 0:   number of routees currently processing a message.
          # 1:   number of routees currently processing a message has
          #      some messages in mailbox.
          # > 1: number of routees with at least the configured pressure-threshold
          #      messages in their mailbox. Note that estimating mailbox size of
          #      default UnboundedMailbox is O(N) operation.
          pressure-threshold = 1
 
          # Percentage to increase capacity whenever all routees are busy.
          # For example, 0.2 would increase 20% (rounded up), i.e. if current
          # capacity is 6 it will request an increase of 2 more routees.
          rampup-rate = 0.2
 
          # Minimum fraction of busy routees before backing off.
          # For example, if this is 0.3, then we'll remove some routees only when
          # less than 30% of routees are busy, i.e. if current capacity is 10 and
          # 3 are busy then the capacity is unchanged, but if 2 or less are busy
          # the capacity is decreased.
          # Use 0.0 or negative to avoid removal of routees.
          backoff-threshold = 0.3
 
          # Fraction of routees to be removed when the resizer reaches the
          # backoffThreshold.
          # For example, 0.1 would decrease 10% (rounded up), i.e. if current
          # capacity is 9 it will request an decrease of 1 routee.
          backoff-rate = 0.1
 
          # Number of messages between resize operation.
          # Use 1 to resize before each message.
          messages-per-resize = 10
        }
      }
    }

	#used for GUI applications
	synchronized-dispatcher {
		type = "SynchronizedDispatcher"
		throughput = 10
	}

	task-dispatcher {
		type = "Akka.Dispatch.TaskDispatcher"
		throughput = 100
	}
    
    default-dispatcher {
      # Must be one of the following
      # Dispatcher, PinnedDispatcher, or a FQCN to a class inheriting
      # MessageDispatcherConfigurator with a public constructor with
      # both com.typesafe.config.Config parameter and
      # akka.dispatch.DispatcherPrerequisites parameters.
      # PinnedDispatcher must be used together with executor=thread-pool-executor.
      type = "Dispatcher"
	  
      # How long time the dispatcher will wait for new actors until it shuts down
      shutdown-timeout = 1
 
      # Throughput defines the number of messages that are processed in a batch
      # before the thread is returned to the pool. Set to 1 for as fair as possible.
      throughput = 100
 
      # Throughput deadline for Dispatcher, set to 0 or negative for no deadline
      throughput-deadline-time = 0ms
 
      # For BalancingDispatcher: If the balancing dispatcher should attempt to
      # schedule idle actors using the same dispatcher when a message comes in,
      # and the dispatchers ExecutorService is not fully busy already.
      attempt-teamwork = on
 
      # If this dispatcher requires a specific type of mailbox, specify the
      # fully-qualified class name here; the actually created mailbox will
      # be a subtype of this type. The empty string signifies no requirement.
      mailbox-requirement = ""
    }
 
    default-mailbox {
      # FQCN of the MailboxType. The Class of the FQCN must have a public
      # constructor with
      # (akka.actor.ActorSystem.Settings, com.typesafe.config.Config) parameters.
      mailbox-type = "Akka.Dispatch.ConcurrentQueueMailbox"
 
      # If the mailbox is bounded then it uses this setting to determine its
      # capacity. The provided value must be positive.
      # NOTICE:
      # Up to version 2.1 the mailbox type was determined based on this setting;
      # this is no longer the case, the type must explicitly be a bounded mailbox.
      mailbox-capacity = 1000
 
      # If the mailbox is bounded then this is the timeout for enqueueing
      # in case the mailbox is full. Negative values signify infinite
      # timeout, which should be avoided as it bears the risk of dead-lock.
      mailbox-push-timeout-time = 10s
 
      # For Actor with Stash: The default capacity of the stash.
      # If negative (or zero) then an unbounded stash is used (default)
      # If positive then a bounded stash is used and the capacity is set using
      # the property
      stash-capacity = -1
    }
 
    mailbox {
      # Mapping between message queue semantics and mailbox configurations.
      # Used by akka.dispatch.RequiresMessageQueue[T] to enforce different
      # mailbox types on actors.
      # If your Actor implements RequiresMessageQueue[T], then when you create
      # an instance of that actor its mailbox type will be decided by looking
      # up a mailbox configuration via T in this mapping
      requirements {
        "akka.dispatch.UnboundedMessageQueueSemantics" =
          akka.actor.mailbox.unbounded-queue-based
        "akka.dispatch.BoundedMessageQueueSemantics" =
          akka.actor.mailbox.bounded-queue-based
        "akka.dispatch.DequeBasedMessageQueueSemantics" =
          akka.actor.mailbox.unbounded-deque-based
        "akka.dispatch.UnboundedDequeBasedMessageQueueSemantics" =
          akka.actor.mailbox.unbounded-deque-based
        "akka.dispatch.BoundedDequeBasedMessageQueueSemantics" =
          akka.actor.mailbox.bounded-deque-based
        "akka.dispatch.MultipleConsumerSemantics" =
          akka.actor.mailbox.unbounded-queue-based
      }
 
      unbounded-queue-based {
        # FQCN of the MailboxType, The Class of the FQCN must have a public
        # constructor with (akka.actor.ActorSystem.Settings,
        # com.typesafe.config.Config) parameters.
        mailbox-type = "akka.dispatch.UnboundedMailbox"
      }
 
      bounded-queue-based {
        # FQCN of the MailboxType, The Class of the FQCN must have a public
        # constructor with (akka.actor.ActorSystem.Settings,
        # com.typesafe.config.Config) parameters.
        mailbox-type = "akka.dispatch.BoundedMailbox"
      }
 
      unbounded-deque-based {
        # FQCN of the MailboxType, The Class of the FQCN must have a public
        # constructor with (akka.actor.ActorSystem.Settings,
        # com.typesafe.config.Config) parameters.
        mailbox-type = "akka.dispatch.UnboundedDequeBasedMailbox"
      }
 
      bounded-deque-based {
        # FQCN of the MailboxType, The Class of the FQCN must have a public
        # constructor with (akka.actor.ActorSystem.Settings,
        # com.typesafe.config.Config) parameters.
        mailbox-type = "akka.dispatch.BoundedDequeBasedMailbox"
      }
    }
 
    debug {
      # enable function of Actor.loggable(), which is to log any received message
      # at DEBUG level, see the “Testing Actor Systems” section of the Akka
      # Documentation at http://akka.io/docs
      receive = off
 
      # enable DEBUG logging of all AutoReceiveMessages (Kill, PoisonPill et.c.)
      autoreceive = off
 
      # enable DEBUG logging of actor lifecycle changes
      lifecycle = off
 
      # enable DEBUG logging of all LoggingFSMs for events, transitions and timers
      fsm = off
 
      # enable DEBUG logging of subscription changes on the eventStream
      event-stream = off
 
      # enable DEBUG logging of unhandled messages
      unhandled = off
 
      # enable WARN logging of misconfigured routers
      router-misconfiguration = off
    }
 
    # Entries for pluggable serializers and their bindings.

	serializers {
		json = "Akka.Serialization.NewtonSoftJsonSerializer"
		java = "Akka.Serialization.JavaSerializer"				# not used, reserves java serializer identifier
		bytes = "Akka.Serialization.ByteArraySerializer"
	}
 
    # Class to Serializer binding. You only need to specify the name of an
    # interface or abstract base class of the messages. In case of ambiguity it
    # is using the most specific configured class, or giving a warning and
    # choosing the “first” one.
    #
    # To disable one of the default serializers, assign its class to "none", like
    # "java.io.Serializable" = none
    serialization-bindings {
      "System.Byte[]" = bytes
      "System.Object" = json
    }
  }
 
  # Used to set the behavior of the scheduler.
  # Changing the default values may change the system behavior drastically so make
  # sure you know what you're doing! See the Scheduler section of the Akka
  # Documentation for more details.
  scheduler {
    # The LightArrayRevolverScheduler is used as the default scheduler in the
    # system. It does not execute the scheduled tasks on exact time, but on every
    # tick, it will run everything that is (over)due. You can increase or decrease
    # the accuracy of the execution timing by specifying smaller or larger tick
    # duration. If you are scheduling a lot of tasks you should consider increasing
    # the ticks per wheel.
    # Note that it might take up to 1 tick to stop the Timer, so setting the
    # tick-duration to a high value will make shutting down the actor system
    # take longer.
    tick-duration = 10ms
 
    # The timer uses a circular wheel of buckets to store the timer tasks.
    # This should be set such that the majority of scheduled timeouts (for high
    # scheduling frequency) will be shorter than one rotation of the wheel
    # (ticks-per-wheel * ticks-duration)
    # THIS MUST BE A POWER OF TWO!
    ticks-per-wheel = 512
 
    # This setting selects the timer implementation which shall be loaded at
    # system start-up.
    # The class given here must implement the akka.actor.Scheduler interface
    # and offer a public constructor which takes three arguments:
    #  1) com.typesafe.config.Config
    #  2) akka.event.LoggingAdapter
    #  3) java.util.concurrent.ThreadFactory
    implementation = akka.actor.LightArrayRevolverScheduler
 
    # When shutting down the scheduler, there will typically be a thread which
    # needs to be stopped, and this timeout determines how long to wait for
    # that to happen. In case of timeout the shutdown of the actor system will
    # proceed without running possibly still enqueued tasks.
    shutdown-timeout = 5s
<<<<<<< HEAD
  }   
=======
  }
 
  io {
 
    # By default the select loops run on dedicated threads, hence using a
    # PinnedDispatcher
    pinned-dispatcher {
      type = "PinnedDispatcher"
      executor = "thread-pool-executor"
      thread-pool-executor.allow-core-pool-timeout = off
    }
 
    tcp {
 
      # The number of selectors to stripe the served channels over; each of
      # these will use one select loop on the selector-dispatcher.
      nr-of-selectors = 1
 
      # Maximum number of open channels supported by this TCP module; there is
      # no intrinsic general limit, this setting is meant to enable DoS
      # protection by limiting the number of concurrently connected clients.
      # Also note that this is a "soft" limit; in certain cases the implementation
      # will accept a few connections more or a few less than the number configured
      # here. Must be an integer > 0 or "unlimited".
      max-channels = 256000
 
      # When trying to assign a new connection to a selector and the chosen
      # selector is at full capacity, retry selector choosing and assignment
      # this many times before giving up
      selector-association-retries = 10
 
      # The maximum number of connection that are accepted in one go,
      # higher numbers decrease latency, lower numbers increase fairness on
      # the worker-dispatcher
      batch-accept-limit = 10
 
      # The number of bytes per direct buffer in the pool used to read or write
      # network data from the kernel.
      direct-buffer-size = 128 KiB
 
      # The maximal number of direct buffers kept in the direct buffer pool for
      # reuse.
      direct-buffer-pool-limit = 1000
 
      # The duration a connection actor waits for a `Register` message from
      # its commander before aborting the connection.
      register-timeout = 5s
 
      # The maximum number of bytes delivered by a `Received` message. Before
      # more data is read from the network the connection actor will try to
      # do other work.
      max-received-message-size = unlimited
 
      # Enable fine grained logging of what goes on inside the implementation.
      # Be aware that this may log more than once per message sent to the actors
      # of the tcp implementation.
      trace-logging = off
 
      # Fully qualified config path which holds the dispatcher configuration
      # to be used for running the select() calls in the selectors
      selector-dispatcher = "akka.io.pinned-dispatcher"
 
      # Fully qualified config path which holds the dispatcher configuration
      # for the read/write worker actors
      worker-dispatcher = "akka.actor.default-dispatcher"
 
      # Fully qualified config path which holds the dispatcher configuration
      # for the selector management actors
      management-dispatcher = "akka.actor.default-dispatcher"
 
      # Fully qualified config path which holds the dispatcher configuration
      # on which file IO tasks are scheduled
      file-io-dispatcher = "akka.actor.default-dispatcher"
 
      # The maximum number of bytes (or "unlimited") to transfer in one batch
      # when using `WriteFile` command which uses `FileChannel.transferTo` to
      # pipe files to a TCP socket. On some OS like Linux `FileChannel.transferTo`
      # may block for a long time when network IO is faster than file IO.
      # Decreasing the value may improve fairness while increasing may improve
      # throughput.
      file-io-transferTo-limit = 512 KiB
 
      # The number of times to retry the `finishConnect` call after being notified about
      # OP_CONNECT. Retries are needed if the OP_CONNECT notification doesn't imply that
      # `finishConnect` will succeed, which is the case on Android.
      finish-connect-retries = 5
    }
 
    udp {
 
      # The number of selectors to stripe the served channels over; each of
      # these will use one select loop on the selector-dispatcher.
      nr-of-selectors = 1
 
      # Maximum number of open channels supported by this UDP module Generally
      # UDP does not require a large number of channels, therefore it is
      # recommended to keep this setting low.
      max-channels = 4096
 
      # The select loop can be used in two modes:
      # - setting "infinite" will select without a timeout, hogging a thread
      # - setting a positive timeout will do a bounded select call,
      #   enabling sharing of a single thread between multiple selectors
      #   (in this case you will have to use a different configuration for the
      #   selector-dispatcher, e.g. using "type=Dispatcher" with size 1)
      # - setting it to zero means polling, i.e. calling selectNow()
      select-timeout = infinite
 
      # When trying to assign a new connection to a selector and the chosen
      # selector is at full capacity, retry selector choosing and assignment
      # this many times before giving up
      selector-association-retries = 10
 
      # The maximum number of datagrams that are read in one go,
      # higher numbers decrease latency, lower numbers increase fairness on
      # the worker-dispatcher
      receive-throughput = 3
 
      # The number of bytes per direct buffer in the pool used to read or write
      # network data from the kernel.
      direct-buffer-size = 128 KiB
 
      # The maximal number of direct buffers kept in the direct buffer pool for
      # reuse.
      direct-buffer-pool-limit = 1000
 
      # The maximum number of bytes delivered by a `Received` message. Before
      # more data is read from the network the connection actor will try to
      # do other work.
      received-message-size-limit = unlimited
 
      # Enable fine grained logging of what goes on inside the implementation.
      # Be aware that this may log more than once per message sent to the actors
      # of the tcp implementation.
      trace-logging = off
 
      # Fully qualified config path which holds the dispatcher configuration
      # to be used for running the select() calls in the selectors
      selector-dispatcher = "akka.io.pinned-dispatcher"
 
      # Fully qualified config path which holds the dispatcher configuration
      # for the read/write worker actors
      worker-dispatcher = "akka.actor.default-dispatcher"
 
      # Fully qualified config path which holds the dispatcher configuration
      # for the selector management actors
      management-dispatcher = "akka.actor.default-dispatcher"
    }
 
    udp-connected {
 
      # The number of selectors to stripe the served channels over; each of
      # these will use one select loop on the selector-dispatcher.
      nr-of-selectors = 1
 
      # Maximum number of open channels supported by this UDP module Generally
      # UDP does not require a large number of channels, therefore it is
      # recommended to keep this setting low.
      max-channels = 4096
 
      # The select loop can be used in two modes:
      # - setting "infinite" will select without a timeout, hogging a thread
      # - setting a positive timeout will do a bounded select call,
      #   enabling sharing of a single thread between multiple selectors
      #   (in this case you will have to use a different configuration for the
      #   selector-dispatcher, e.g. using "type=Dispatcher" with size 1)
      # - setting it to zero means polling, i.e. calling selectNow()
      select-timeout = infinite
 
      # When trying to assign a new connection to a selector and the chosen
      # selector is at full capacity, retry selector choosing and assignment
      # this many times before giving up
      selector-association-retries = 10
 
      # The maximum number of datagrams that are read in one go,
      # higher numbers decrease latency, lower numbers increase fairness on
      # the worker-dispatcher
      receive-throughput = 3
 
      # The number of bytes per direct buffer in the pool used to read or write
      # network data from the kernel.
      direct-buffer-size = 128 KiB
 
      # The maximal number of direct buffers kept in the direct buffer pool for
      # reuse.
      direct-buffer-pool-limit = 1000
 
      # The maximum number of bytes delivered by a `Received` message. Before
      # more data is read from the network the connection actor will try to
      # do other work.
      received-message-size-limit = unlimited
 
      # Enable fine grained logging of what goes on inside the implementation.
      # Be aware that this may log more than once per message sent to the actors
      # of the tcp implementation.
      trace-logging = off
 
      # Fully qualified config path which holds the dispatcher configuration
      # to be used for running the select() calls in the selectors
      selector-dispatcher = "akka.io.pinned-dispatcher"
 
      # Fully qualified config path which holds the dispatcher configuration
      # for the read/write worker actors
      worker-dispatcher = "akka.actor.default-dispatcher"
 
      # Fully qualified config path which holds the dispatcher configuration
      # for the selector management actors
      management-dispatcher = "akka.actor.default-dispatcher"
    } 
  } 

  	remote {
		server {
			host = "127.0.0.1"
			port = 8080
		}
	}

	remote {
		startup-timeout = 10 s
		shutdown-timeout = 10 s
		flush-wait-on-shutdown = 2 s
		use-passive-connections = on
		backoff-interval = 0.01 s
		command-ack-timeout = 30 s
		use-dispatcher = "akka.remote.default-remote-dispatcher"
		untrusted-mode = off
		trusted-selection-paths = []
		require-cookie = off
		secure-cookie = ""
		log-received-messages = off
		log-sent-messages = off
		log-remote-lifecycle-events = on
		log-frame-size-exceeding = off
		transport-failure-detector {
			implementation-class =  "Akka.Remote.DeadlineFailureDetector,Akka.Remote"
			acceptable-heartbeat-pause = 20 s
		}
		watch-failure-detector {
			implementation-class =  "Akka.Remote.PhiAccrualFailureDetector,Akka.Remote"
			heartbeat-interval = 1 s
			threshold = 10.0
			max-sample-size = 200
			min-std-deviation = 100 ms
			acceptable-heartbeat-pause = 10 s
			unreachable-nodes-reaper-interval = 1s
			expected-response-after = 3 s
		}
		retry-gate-closed-for = 5 s
		prune-quarantine-marker-after = 5 d
		system-message-buffer-size = 1000
		system-message-ack-piggyback-timeout = 0.3 s
		resend-interval = 2 s
		initial-system-message-delivery-timeout = 3 m
		enabled-transports = ["akka.remote.helios.tcp"]
		adapters {
			gremlin = "akka.remote.transport.FailureInjectorProvider"
			trttl = "akka.remote.transport.ThrottlerProvider"
		}
    helios.tcp {
		transport-class = "Akka.Remote.Transport.Helios.HeliosTcpTransport,Akka.Remote"
		applied-adapters = []
		transport-protocol = tcp
		port = 2552
		hostname = ""
    }
#	test-transport {
#		transport-class = "Akka.Remote.Transport.TestTransport,Akka.Remote"
#		applied-adapters = []
#		transport-protocol = test
#		port = null
#		hostname = ""
#    }

    default-remote-dispatcher {
      type = Dispatcher
      executor = "fork-join-executor"
      fork-join-executor {
        # Min number of threads to cap factor-based parallelism number to
        parallelism-min = 2
        parallelism-max = 2
      }
    }
  }
>>>>>>> d90a05aa
}<|MERGE_RESOLUTION|>--- conflicted
+++ resolved
@@ -438,9 +438,6 @@
     # that to happen. In case of timeout the shutdown of the actor system will
     # proceed without running possibly still enqueued tasks.
     shutdown-timeout = 5s
-<<<<<<< HEAD
-  }   
-=======
   }
  
   io {
@@ -725,5 +722,4 @@
       }
     }
   }
->>>>>>> d90a05aa
 }