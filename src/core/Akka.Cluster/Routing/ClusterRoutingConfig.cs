﻿using System;
using System.Collections.Immutable;
using System.Linq;
using Akka.Actor;
using Akka.Configuration;
using Akka.Routing;
using Akka.Util;
using Akka.Util.Internal;

namespace Akka.Cluster.Routing
{
    /// <summary>
    /// <see cref="ClusterRouterSettingsBase.TotalInstances"/> of cluster router must be > 0
    /// </summary>
    public sealed class ClusterRouterGroupSettings : ClusterRouterSettingsBase
    {
        public ClusterRouterGroupSettings(int totalInstances, bool allowLocalRoutees, ImmutableHashSet<string> routeesPaths) : this(totalInstances, allowLocalRoutees, null, routeesPaths)
        {
        }

        public ClusterRouterGroupSettings(int totalInstances, bool allowLocalRoutees, string useRole, ImmutableHashSet<string> routeesPaths) : base(totalInstances, allowLocalRoutees, useRole)
        {
            RouteesPaths = routeesPaths;
            if(routeesPaths == null || routeesPaths.IsEmpty || string.IsNullOrEmpty(routeesPaths.First())) throw new ArgumentException("routeesPaths must be defined", "routeesPaths");

            //validate that all routeesPaths are relative
            foreach (var path in routeesPaths)
            {
                if(RelativeActorPath.Unapply(path) == null)
                    throw new ArgumentException(string.Format("routeesPaths [{0}] is not a valid relative actor path.", path), "routeesPaths");
            }
        }

        public ImmutableHashSet<string> RouteesPaths { get; private set; }

        public static ClusterRouterGroupSettings FromConfig(Config config)
        {
            return new ClusterRouterGroupSettings(config.GetInt("nr-of-instances"), config.GetBoolean("cluster.allow-local-routees"), config.GetString("cluster.use-role"), ImmutableHashSet.Create(config.GetStringList("routees.paths").ToArray()));
        }
    }

    /// <summary>
    /// <see cref="ClusterRouterSettingsBase.TotalInstances"/> of cluster router must be > 0
    /// <see cref="MaxInstancesPerNode"/> of cluster router must be > 0
    /// <see cref="MaxInstancesPerNode"/> of cluster router must be 1 when routeesPath is defined
    /// </summary>
    public sealed class ClusterRouterPoolSettings : ClusterRouterSettingsBase
    {
        public ClusterRouterPoolSettings(int totalInstances, bool allowLocalRoutees, int maxInstancesPerNode) : this(totalInstances, allowLocalRoutees, null, maxInstancesPerNode)
        {
        }

        public ClusterRouterPoolSettings(int totalInstances, bool allowLocalRoutees, string useRole, int maxInstancesPerNode) : base(totalInstances, allowLocalRoutees, useRole)
        {
            MaxInstancesPerNode = maxInstancesPerNode;
            if(MaxInstancesPerNode <= 0) throw new ArgumentOutOfRangeException("maxInstancesPerNode", "maxInstancesPerNode of cluster pool router must be > 0");
        }

        public int MaxInstancesPerNode { get; private set; }

        public static ClusterRouterPoolSettings FromConfig(Config config)
        {
            return new ClusterRouterPoolSettings(config.GetInt("nr-of-instances"), config.GetBoolean("cluster.allow-local-routees"), config.GetString("cluster.use-role"), config.GetInt("cluster.max-nr-of-instances-per-node"));
        }
    }

    /// <summary>
    /// Base class for defining <see cref="ClusterRouterGroupSettings"/> and <see cref="ClusterRouterPoolSettings"/>
    /// </summary>
    public abstract class ClusterRouterSettingsBase
    {
        protected ClusterRouterSettingsBase(int totalInstances, bool allowLocalRoutees) : this(totalInstances, allowLocalRoutees, null)
        {
        }

        protected ClusterRouterSettingsBase(int totalInstances, bool allowLocalRoutees, string useRole)
        {
            UseRole = useRole;
            AllowLocalRoutees = allowLocalRoutees;
            TotalInstances = totalInstances;

            if(TotalInstances <= 0) throw new ArgumentOutOfRangeException("totalInstances", "totalInstances of cluster router must be > 0");
        }

        public int TotalInstances { get; private set; }

        public bool AllowLocalRoutees { get; private set; }

        public string UseRole { get; private set; }
    }

    /// <summary>
    /// <see cref="RouterConfig"/> implementation for deployment on cluster nodes.
    /// Delegates other duties to the local <see cref="RouterConfig"/>, which makes it
    /// possible to mix this with built-in routers such as <see cref="RoundRobinGroup"/> or
    /// custom routers.
    /// </summary>
    public sealed class ClusterRouterGroup : Group, IClusterRouterConfigBase<Group, ClusterRouterGroupSettings>
    {
        private readonly RouterConfig _local;
        private readonly ClusterRouterSettingsBase _settings;

        public ClusterRouterGroup(Group local, ClusterRouterGroupSettings settings)
            : base(settings.AllowLocalRoutees ? settings.RouteesPaths.ToArray() : Enumerable.Empty<string>(),local.RouterDispatcher)
        {
            _settings = settings;
            _local = local;
        }

        public RouterConfig Local
        {
            get { return _local; }
        }

<<<<<<< HEAD
        public ClusterRouterSettingsBase Settings
        {
            get { return _settings; }
        }
=======
        public Group Local { get; private set; }
        public ClusterRouterGroupSettings Settings { get; private set; }
>>>>>>> a1a850c8

        public override Router CreateRouter(ActorSystem system)
        {
            return Local.CreateRouter(system);
        }

        internal override RouterActor CreateRouterActor()
        {
            return new ClusterRouterGroupActor((ClusterRouterGroupSettings) Settings);
        }

        public override bool IsManagementMessage(object message)
        {
            return message is ClusterEvent.IClusterDomainEvent || message is ClusterEvent.CurrentClusterState || base.IsManagementMessage(message);
        }

        public override ISurrogate ToSurrogate(ActorSystem system)
        {
            throw new NotImplementedException();
        }

        public override RouterConfig WithFallback(RouterConfig routerConfig)
        {
            var localFallback = routerConfig as ClusterRouterGroup;
            if (localFallback != null && (localFallback.Local is ClusterRouterGroup)) throw new ConfigurationException("ClusterRouterGroup is not allowed to wrap a ClusterRouterGroup");
            if (localFallback != null) return Copy(Local.WithFallback(localFallback.Local).AsInstanceOf<Group>());
            return Copy(Local.WithFallback(routerConfig).AsInstanceOf<Group>());
        }

        public RouterConfig Copy(Group local = null, ClusterRouterGroupSettings settings = null)
        {
            return new ClusterRouterGroup(local ?? (Group)Local, settings ?? (ClusterRouterGroupSettings)Settings);
        }
    }

    /// <summary>
    /// <see cref="RouterConfig"/> implementation for deployment on cluster nodes.
    /// Delegates other duties to the local <see cref="RouterConfig"/>, which makes it
    /// possible to mix this with built-in routers such as <see cref="RoundRobinGroup"/> or
    /// custom routers.
    /// </summary>
    public sealed class ClusterRouterPool : Pool, IClusterRouterConfigBase<Pool, ClusterRouterPoolSettings>
    {
        public ClusterRouterPool(Pool local, ClusterRouterPoolSettings settings)
            : base(settings.AllowLocalRoutees ? settings.MaxInstancesPerNode : 0,
            local.Resizer,
            local.SupervisorStrategy,
             local.RouterDispatcher,false
            )
        {
<<<<<<< HEAD
            if (local.Resizer != null) 
                throw new ConfigurationException("Resizer can't be used together with cluster router.");
            _settings = settings;
            _local = local;
=======
            Settings = settings;
            Local = local;
            Guard.Assert(local.Resizer == null, "Resizer can't be used together with cluster router.");
>>>>>>> a1a850c8
        }

        private readonly AtomicCounter _childNameCounter = new AtomicCounter(0);
        private readonly RouterConfig _local;
        private readonly ClusterRouterSettingsBase _settings;

        public RouterConfig Local
        {
            get { return _local; }
        }

<<<<<<< HEAD
        public ClusterRouterSettingsBase Settings
        {
            get { return _settings; }
=======
        public Pool Local { get; private set; }

        public ClusterRouterPoolSettings Settings { get; private set; }

        public override SupervisorStrategy SupervisorStrategy
        {
            get { return Local.SupervisorStrategy; }
            set
            {
                Local.SupervisorStrategy = value;
            }
        }

        public override Resizer Resizer { get { return Local.Resizer; } }


        public override int GetNrOfInstances(ActorSystem system)
        {
            if (Settings.AllowLocalRoutees && !string.IsNullOrEmpty(Settings.UseRole))
            {
                return Cluster.Get(system).SelfRoles.Contains(Settings.UseRole) ? Settings.MaxInstancesPerNode : 0;
            }
            else if (Settings.AllowLocalRoutees && string.IsNullOrEmpty(Settings.UseRole))
            {
                return Settings.MaxInstancesPerNode;
            }
            else
            {
                return 0;
            }
        }

        public override int NrOfInstances
        {
            get
            {
                return Local.NrOfInstances;
            }
            set
            {
                Local.NrOfInstances = value;
            }
        }

        public override string RouterDispatcher
        {
            get { return Local.RouterDispatcher; }
>>>>>>> a1a850c8
        }

        public override Router CreateRouter(ActorSystem system)
        {
            return Local.CreateRouter(system);
        }

        internal override RouterActor CreateRouterActor()
        {
            return new ClusterRouterPoolActor(((Pool) Local).SupervisorStrategy, (ClusterRouterPoolSettings) Settings);
        }

        

        public override Pool WithSupervisorStrategy(SupervisorStrategy strategy)
        {
            return new ClusterRouterPool(Local.WithSupervisorStrategy(strategy), Settings);
        }

        public override Pool WithResizer(Resizer resizer)
        {
            return new ClusterRouterPool(Local.WithResizer(resizer), Settings);
        }


        public override bool IsManagementMessage(object message)
        {
            return message is ClusterEvent.IClusterDomainEvent || message is ClusterEvent.CurrentClusterState || base.IsManagementMessage(message);
        }

        public override ISurrogate ToSurrogate(ActorSystem system)
        {
            throw new NotImplementedException();
        }

        public override Routee NewRoutee(Props routeeProps, IActorContext context)
        {
            var name = "c" + _childNameCounter.GetAndIncrement();
            var actorRef = context.ActorOf(EnrichWithPoolDispatcher(routeeProps, context), name);
            return new ActorRefRoutee(actorRef);
        }

        public override RouterConfig WithFallback(RouterConfig routerConfig)
        {
            var otherClusterRouterPool = routerConfig as ClusterRouterPool;
            if(otherClusterRouterPool != null && otherClusterRouterPool.Local is ClusterRouterPool) throw new ConfigurationException("ClusterRouterPool is not allowed to wrap a ClusterRouterPool");
            if (otherClusterRouterPool != null)
                return Copy(Local.WithFallback(otherClusterRouterPool.Local).AsInstanceOf<Pool>());
            return Copy(Local.WithFallback(routerConfig).AsInstanceOf<Pool>());
        }

        public RouterConfig Copy(Pool local = null, ClusterRouterPoolSettings settings = null)
        {
            return new ClusterRouterPool(local ?? (Pool)Local, settings ?? (ClusterRouterPoolSettings)Settings);
        }
       
    }


    /// <summary>
    /// INTERNAL API
    /// 
    /// Have to implement this as an interface rather than a base class, so we can continue to inherit from <see cref="Group"/> and <see cref="Pool"/>
    /// on the concrete cluster router implementations.
    /// </summary>
    public interface IClusterRouterConfigBase<out TR, out TC> where TR:RouterConfig
                                                        where TC:ClusterRouterSettingsBase
    {
        TR Local { get; }

        TC Settings { get; }
    }

    /// <summary>
    /// INTERNAL API
    /// The router actor, subscribes to cluster events and
    /// adjusts the routees.
    /// </summary>
    internal abstract class ClusterRouterActor : RouterActor
    {
        protected ClusterRouterActor(ClusterRouterSettingsBase settings)
        {
            Settings = settings;
            var routedActorCell = (RoutedActorCell) Context;
            if (routedActorCell == null)
            {
                throw new NotSupportedException("Current Context must be of type RouterActorContext");
            }
            
            if(!(routedActorCell.RouterConfig is Pool) && !(routedActorCell.RouterConfig is Group))
                throw new NotSupportedException(string.Format("Cluster router actor can only be used with Pool or Group, now with {0}", routedActorCell.RouterConfig.GetType()));

            Nodes = ImmutableSortedSet.Create(Member.AddressOrdering, Cluster.ReadView.Members.Where(IsAvailable).Select(x => x.Address).ToArray());
        }

        private readonly Cluster _cluster = Cluster.Get(Context.System);
        public Cluster Cluster { get { return _cluster; } }

        public ClusterRouterSettingsBase Settings { get; protected set; }

        public ImmutableSortedSet<Address> Nodes { get; private set; }

        public ImmutableSortedSet<Address> AvailableNodes
        {
            get
            {
                var currentNodes = Nodes;
                if (currentNodes.IsEmpty && Settings.AllowLocalRoutees && SatisfiesRole(Cluster.SelfRoles))
                {
                    //use my own node, cluster information not updated yet
                    return ImmutableSortedSet.Create(Cluster.SelfAddress);
                }
                return currentNodes;
            }
        }

        public bool IsAvailable(Member m)
        {
            return m.Status == MemberStatus.Up &&
                   SatisfiesRole(m.Roles) &&
                   (Settings.AllowLocalRoutees || m.Address != Cluster.SelfAddress);
        }

        private bool SatisfiesRole(ImmutableHashSet<string> memberRoles)
        {
            if (string.IsNullOrEmpty(Settings.UseRole)) return true;
            return memberRoles.Contains(Settings.UseRole);
        }

        /// <summary>
        /// Fills in self address for local <see cref="ActorRef"/>
        /// </summary>
        public Address FullAddress(Routee routee)
        {
            Address a = null;
            if (routee is ActorRefRoutee) { a = ((ActorRefRoutee)routee).Actor.Path.Address; }
            else if (routee is ActorSelectionRoutee) { a = ((ActorSelectionRoutee)routee).Selection.Anchor.Path.Address; }

            if (a == null || string.IsNullOrEmpty(a.Host) || !a.Port.HasValue) return Cluster.SelfAddress; //local address
            return a;
        }

        /// <summary>
        /// Adds routees based on settings
        /// </summary>
        public abstract void AddRoutees();

        public void AddMember(Member member)
        {
            Nodes = Nodes.Add(member.Address);
            AddRoutees();
        }

        public virtual void RemoveMember(Member member)
        {
            var address = member.Address;
            Nodes = Nodes.Remove(address);

            // unregister routees that live on that node
            var affectedRoutees = Cell.Router.Routees.Where(x => FullAddress(x) == address).ToList();
            Cell.RemoveRoutees(affectedRoutees, true);

            // addRoutees will not create more than createRoutees and maxInstancesPerNode
            // this is useful when totalInstances < upNodes.size
            AddRoutees();
        }

        protected override void PreStart()
        {
            Cluster.Subscribe(Self, new []{ typeof(ClusterEvent.IMemberEvent), typeof(ClusterEvent.IReachabilityEvent) });
        }

        protected override void PostStop()
        {
            Cluster.Unsubscribe(Self);
        }

        protected override void OnReceive(object message)
        {
            if (message is ClusterEvent.CurrentClusterState)
            {
                var state = message as ClusterEvent.CurrentClusterState;
                Nodes = ImmutableSortedSet.Create(Member.AddressOrdering,
                      state.Members.Where(IsAvailable).Select(x => x.Address).ToArray());
                AddRoutees();
            }
            else if (message is ClusterEvent.IMemberEvent)
            {
                var @event = message as ClusterEvent.IMemberEvent;
                if (IsAvailable(@event.Member))
                    AddMember(@event.Member);
                else
                {
                    // other events means that it is no onger interesting, such as
                    // MemberExited, MemberRemoved
                    RemoveMember(@event.Member);
                }
            }
            else if (message is ClusterEvent.UnreachableMember)
            {
                var member = message as ClusterEvent.UnreachableMember;
                RemoveMember(member.Member);
            }
            else if (message is ClusterEvent.ReachableMember)
            {
                var member = message as ClusterEvent.ReachableMember;
                if (IsAvailable(member.Member)) AddMember(member.Member);
            }
            else
            {
                base.OnReceive(message);
            }
        }
    }

    /// <summary>
    /// INTERNAL API
    /// </summary>
    internal class ClusterRouterGroupActor : ClusterRouterActor
    {
        public ClusterRouterGroupActor(ClusterRouterGroupSettings settings) : base(settings)
        {
            Settings = settings;
            var groupConfig = Cell.RouterConfig as Group;
            if (groupConfig != null)
            {
                _group = groupConfig;
            }
            else
            {
                throw new ActorInitializationException(string.Format("ClusterRouterGroupActor can only be used with group, not {0}", Cell.RouterConfig.GetType()));
            }
            UsedRouteePaths = Settings.AllowLocalRoutees
                ? ImmutableDictionary<Address, ImmutableHashSet<string>>.Empty.Add(Cluster.SelfAddress,
                    settings.RouteesPaths)
                : ImmutableDictionary<Address, ImmutableHashSet<string>>.Empty;
        }

        public new ClusterRouterGroupSettings Settings { get; private set; }

        private readonly Group _group;

        public ImmutableDictionary<Address, ImmutableHashSet<string>> UsedRouteePaths { get; private set; }

        /// <summary>
        /// Adds routees based on totalInstances and maxInstancesPerNode settings
        /// </summary>
        public override void AddRoutees()
        {

            Action doAddRoutees = null;
            doAddRoutees = () =>
            {
                var deploymentTarget = SelectDeploymentTarget();
                if (deploymentTarget != null)
                {
                    var address = deploymentTarget.Item1;
                    var path = deploymentTarget.Item2;
                    var routee = _group.RouteeFor(address + path, Context);
                    UsedRouteePaths = UsedRouteePaths.SetItem(address,
                        UsedRouteePaths.GetOrElse(address, ImmutableHashSet<string>.Empty).Add(path));

                    var currentRoutees = Cell.Router.Routees.ToList();

                    //must register each one, since registered routees are used in SelectDeploymentTarget
                    Cell.AddRoutee(routee);

                    doAddRoutees();
                }
            };

            doAddRoutees();
           
        }

        public Tuple<Address, string> SelectDeploymentTarget()
        {
            var currentRoutees = Cell.Router.Routees.ToList();
            var currentNodes = AvailableNodes;
            if (currentNodes.IsEmpty || currentRoutees.Count >= Settings.TotalInstances) return null;

            //find the node with the least routees
            var unusedNodes = currentNodes.Except(UsedRouteePaths.Keys);
            if (!unusedNodes.IsEmpty) //we found at least 1 totally unused node
            {
                return new Tuple<Address, string>(unusedNodes.First(), Settings.RouteesPaths.First());
            }
            else
            {
                //find the node with the fewest routees
                var minNode =
                    UsedRouteePaths.Select(x => new{ Address = x.Key, Used = x.Value }).OrderBy(x => x.Used.Count).First();

                // pick next of unused paths
                var minPath = Settings.RouteesPaths.FirstOrDefault(p => !minNode.Used.Contains(p));
                return minPath == null ? null : new Tuple<Address, string>(minNode.Address, minPath);
            }
        }

        public override void RemoveMember(Member member)
        {
            UsedRouteePaths = UsedRouteePaths.Remove(member.Address);
            base.RemoveMember(member);
        }
    }

    /// <summary>
    /// INTERNAL API
    /// </summary>
    internal class ClusterRouterPoolActor : ClusterRouterActor
    {
        public ClusterRouterPoolActor(SupervisorStrategy supervisorStrategy, ClusterRouterPoolSettings settings) : base(settings)
        {
            Settings = settings;
            _supervisorStrategy = supervisorStrategy;
            _pool = (Pool)Cell.RouterConfig;
        }

        private readonly Pool _pool;

        private readonly SupervisorStrategy _supervisorStrategy;

        protected override SupervisorStrategy SupervisorStrategy()
        {
            return _supervisorStrategy;
        }

        public new ClusterRouterPoolSettings Settings { get; private set; }

        public override void AddRoutees()
        {
            var deploymentTarget = SelectDeploymentTarget();
            while (deploymentTarget != null)
            {
                var routeeProps = Cell.RouteeProps;
                var deploy = new Deploy(routeeProps.RouterConfig, new RemoteScope(deploymentTarget));
                
                var routee = _pool.NewRoutee(routeeProps.WithDeploy(deploy), Context);

                //must register each one, since registered routees are used in SelectDeploymentTarget
                Cell.AddRoutee(routee);

                deploymentTarget = SelectDeploymentTarget();
            }
        }

        public Address SelectDeploymentTarget()
        {
            var currentRoutees = Cell.Router.Routees.ToList();
            var currentNodes = AvailableNodes;
            if (currentNodes.IsEmpty || currentRoutees.Count >= Settings.TotalInstances) return null;

            //find the node with the least routees
            var numberOfRouteesPerNode = currentNodes.ToDictionary(x => x,
                routee => currentRoutees.Count(y => routee == FullAddress(y)));

            var target = numberOfRouteesPerNode.Aggregate(
                        (curMin, x) =>
                            (x.Value < curMin.Value)
                                ? x
                                : curMin);
            if (target.Value < Settings.MaxInstancesPerNode) return target.Key;
            return null;
        }
    }

}<|MERGE_RESOLUTION|>--- conflicted
+++ resolved
@@ -1,4 +1,5 @@
 ﻿using System;
+using System.Collections.Generic;
 using System.Collections.Immutable;
 using System.Linq;
 using Akka.Actor;
@@ -97,8 +98,8 @@
     /// </summary>
     public sealed class ClusterRouterGroup : Group, IClusterRouterConfigBase<Group, ClusterRouterGroupSettings>
     {
-        private readonly RouterConfig _local;
-        private readonly ClusterRouterSettingsBase _settings;
+        private readonly Group _local;
+        private readonly ClusterRouterGroupSettings _settings;
 
         public ClusterRouterGroup(Group local, ClusterRouterGroupSettings settings)
             : base(settings.AllowLocalRoutees ? settings.RouteesPaths.ToArray() : Enumerable.Empty<string>(),local.RouterDispatcher)
@@ -107,20 +108,15 @@
             _local = local;
         }
 
-        public RouterConfig Local
+        public Group Local
         {
             get { return _local; }
         }
 
-<<<<<<< HEAD
-        public ClusterRouterSettingsBase Settings
+        public ClusterRouterGroupSettings Settings
         {
             get { return _settings; }
         }
-=======
-        public Group Local { get; private set; }
-        public ClusterRouterGroupSettings Settings { get; private set; }
->>>>>>> a1a850c8
 
         public override Router CreateRouter(ActorSystem system)
         {
@@ -171,43 +167,30 @@
              local.RouterDispatcher,false
             )
         {
-<<<<<<< HEAD
             if (local.Resizer != null) 
                 throw new ConfigurationException("Resizer can't be used together with cluster router.");
             _settings = settings;
             _local = local;
-=======
-            Settings = settings;
-            Local = local;
             Guard.Assert(local.Resizer == null, "Resizer can't be used together with cluster router.");
->>>>>>> a1a850c8
         }
 
         private readonly AtomicCounter _childNameCounter = new AtomicCounter(0);
-        private readonly RouterConfig _local;
-        private readonly ClusterRouterSettingsBase _settings;
-
-        public RouterConfig Local
+        private readonly Pool _local;
+        private readonly ClusterRouterPoolSettings _settings;
+
+        public Pool Local
         {
             get { return _local; }
         }
 
-<<<<<<< HEAD
-        public ClusterRouterSettingsBase Settings
+        public ClusterRouterPoolSettings Settings
         {
             get { return _settings; }
-=======
-        public Pool Local { get; private set; }
-
-        public ClusterRouterPoolSettings Settings { get; private set; }
+        }
 
         public override SupervisorStrategy SupervisorStrategy
         {
-            get { return Local.SupervisorStrategy; }
-            set
-            {
-                Local.SupervisorStrategy = value;
-            }
+            get { return _local.SupervisorStrategy; }
         }
 
         public override Resizer Resizer { get { return Local.Resizer; } }
@@ -235,16 +218,11 @@
             {
                 return Local.NrOfInstances;
             }
-            set
-            {
-                Local.NrOfInstances = value;
-            }
         }
 
         public override string RouterDispatcher
         {
             get { return Local.RouterDispatcher; }
->>>>>>> a1a850c8
         }
 
         public override Router CreateRouter(ActorSystem system)
